--- conflicted
+++ resolved
@@ -87,17 +87,6 @@
     project = get_project()
     try:
         if args.database_only:
-<<<<<<< HEAD
-            project.create_db_snapshot(args.snapshot)
-        else:
-            project.create_snapshot(args.snapshot)
-    except Exception as error:
-        print("Failed to create snapshot.")
-        print(error)
-    else:
-        msg = "Successfully created snapshot '{sn}' of '{pr}'."
-        print(msg.format(sn = args.snapshot, pr = project.get_id()))
-=======
             print("Creating project database snapshot.")
         else:
             print("Creating project snapshot.")
@@ -108,7 +97,6 @@
         raise
     else:
         print("Success.")
->>>>>>> 17b016c4
 
 def restore_snapshot(args):
     from . import get_project
